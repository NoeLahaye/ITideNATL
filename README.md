--- conflicted
+++ resolved
@@ -2,11 +2,13 @@
 
 ## Organisation of the repository
 * docs: working documents and notes
-* code: python packages developed for the analysis
-<<<<<<< HEAD
-* training: folder for trials et al
-* preprocessing: computes temporal averages of tracers
+* code: python packages / scripts developed for the analysis
+* training: folder for trials et al (sandbox for root directory)
+* dev_notebooks: notebook used for developping some of the routines (sandbox for code/)
+* tutos: notebooks illustrating the use of the various analysis code and routines written
 * itidenatl: core library containing useful objects/methods
+
+Some processing notebooks (in clean form) can be at the root of the repository.
 
 ### preprocessing
 
@@ -14,16 +16,4 @@
 
 - computation of daily means with `preprocessing/daily_mean/daily_mean.sh`
 - computation of monthly means with `preprocessing/average_daily_mean/average_daily_means.sh`
-- computation of the global mean with `preprocessing/final_mean/final_mean.sh`
-=======
-* training: folder for trials et al (sandbox for root directory)
-* dev_notebooks: notebook used for developping some of the routines (sandbox for code/)
-* tutos: notebooks illustrating the use of the various analysis code and routines written
-
-Processing notebooks (in clean form) should be at the root of the repository.
-
-### Work in progress
-* compute mean fields from eNATL: AP leading, see __averaging__ branch
-* working on sub-region near the Acores (west of Great Meteor Seamount). See __METEOR__ branch.
-* Compute and project vertical modes (now in __METEOR__ branch, work on local dataset. WIP: extend it to full domain computation)
->>>>>>> 38e4ec2d
+- computation of the global mean with `preprocessing/final_mean/final_mean.sh`